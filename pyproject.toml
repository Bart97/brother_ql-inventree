--- conflicted
+++ resolved
@@ -1,10 +1,6 @@
 [project]
 name = "brother_ql-inventree"
-<<<<<<< HEAD
 version = "1.2"
-=======
-version = "1.2a1"
->>>>>>> 92666ac6
 description = "Python package to talk to Brother QL label printers"
 readme = "README.md"
 authors = [
